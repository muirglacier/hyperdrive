// Package state contains the interface TransitionBuffer and its
// implementation
//
// Note: TransitionBuffer is not thread safe
//
// There are two types of `Transition`, those with a `Height` and those
// that are "immediate". Any "immediate" `Transition`s will be
// `Dequeue`ed first, regardless of the provided `Height`. Otherwise,
// `Dequeue` will return the most relevant `Transition` for the given
// `Height`. For example: you will not get a `PreVoted` if a
// `PreCommitted` was already `Enqueue`ed at that `Height`.
//
// Keep in mind`Transition`s that don't have a `Height` are not pruned.
// For example: if you `Enqueue` a `TimedOut` twice then the next two
// `Dequeue` will return a `TimedOut`. The "immediate" `Transition`s are
// stored in a FIFO queue.
package state

import (
	"time"

	"github.com/renproject/hyperdrive/block"
)

// A Transition is an event that transitions a `Machine` from one
// State to another. It is generated externally to the `Machine`.
type Transition interface {
	IsTransition()
}

// TimedOut waiting for some other external event.
// FIXME: TimedOut should probably have Height and Round
type TimedOut struct {
	time.Time
}

// IsTransition implements the `Transition` interface for the
// `TimedOut` event.
func (TimedOut) IsTransition() {
}

// A Proposed block has been received by another Replica.
type Proposed struct {
	block.SignedPropose
}

// IsTransition implements the `Transition` interface for the
// `Proposed` event.
func (Proposed) IsTransition() {
}

// A PreVoted block has been signed and broadcast by another
// `Replica`.
type PreVoted struct {
	block.SignedPreVote
}

// IsTransition implements the `Transition` interface for the
// `PreVoted` event.
func (PreVoted) IsTransition() {
}

// A PreCommitted polka has been signed and broadcast by another
// `Replica`.
type PreCommitted struct {
	block.SignedPreCommit
}

// IsTransition implements the `Transition` interface for the
// `PreCommitted` event.
func (PreCommitted) IsTransition() {
}

// A TransitionBuffer is used to temporarily buffer `Transitions` that
// are not ready to be processed because of the `State`. All
// `Transitions` are buffered against their respective `Height` and
// will be dequeued one by one.
type TransitionBuffer interface {
	Enqueue(transition Transition)
	Dequeue(height block.Height) (Transition, bool)
	// Drop everything below the given Height. You should call this
	// the moment you know everything below the current height is
	// meaningless.
	Drop(height block.Height)
}

type transitionBuffer struct {
	queues map[block.Height][]Transition
	cap    int
}

// NewTransitionBuffer creates an empty TransitionBuffer with a maximum queue capacity.
func NewTransitionBuffer(cap int) TransitionBuffer {
	return &transitionBuffer{
		queues: make(map[block.Height][]Transition),
		cap:    cap,
	}
}

func (buffer *transitionBuffer) Enqueue(transition Transition) {
	switch transition := transition.(type) {
	case Proposed:
		buffer.newQueue(transition.Block.Height)
<<<<<<< HEAD
		if len(buffer.queues[transition.Block.Height]) > 0 {
			switch buffer.queues[transition.Block.Height][0].(type) {
=======
		if len(buffer.queues[transition.Height]) > 0 {
			switch buffer.queues[transition.Height][0].(type) {
>>>>>>> 2ee119f8
			case PreVoted:
			case PreCommitted:
			default:
				buffer.queues[transition.Block.Height] = append(buffer.queues[transition.Block.Height], transition)
			}
		} else {
			buffer.queues[transition.Block.Height] = append(buffer.queues[transition.Block.Height], transition)
		}

	case PreVoted:
		buffer.newQueue(transition.Height)
		if len(buffer.queues[transition.Height]) > 0 {
			switch buffer.queues[transition.Height][0].(type) {
			case Proposed:
				buffer.queues[transition.Height] = []Transition{transition}
			case PreCommitted:
			default:
				buffer.queues[transition.Height] = append(buffer.queues[transition.Height], transition)
			}
		} else {
			buffer.queues[transition.Height] = append(buffer.queues[transition.Height], transition)
		}

	case PreCommitted:
		buffer.newQueue(transition.Polka.Height)
		if len(buffer.queues[transition.Polka.Height]) > 0 {
			switch buffer.queues[transition.Polka.Height][0].(type) {
			case Proposed:
				buffer.queues[transition.Polka.Height] = []Transition{}
			case PreVoted:
				buffer.queues[transition.Polka.Height] = []Transition{}
			default:
			}
		}
		buffer.queues[transition.Polka.Height] = append(buffer.queues[transition.Polka.Height], transition)

	default:
	}
}

// Dequeue picks things that don't have a height first, like timeouts
// then takes the next Transition for the provided height. If there is
// nothing at that height or the queue is empty it will return false.
func (buffer *transitionBuffer) Dequeue(height block.Height) (Transition, bool) {
	if queue, ok := buffer.queues[height]; ok && len(queue) > 0 {
		transition := queue[0]
		buffer.queues[height] = queue[1:]
		return transition, true
	}
	return nil, false
}

// Drop deletes all entries below the provided height. I assume you
// will call `Drop` with your current `Height` whenever you are done
// processing all previous `Height`s to prevent `TransitionBuffer`
// from becoming a memory leak.
func (buffer *transitionBuffer) Drop(height block.Height) {
	for k := range buffer.queues {
		if k < height {
			delete(buffer.queues, k)
		}
	}
}

func (buffer *transitionBuffer) newQueue(height block.Height) {
	if _, ok := buffer.queues[height]; !ok {
		buffer.queues[height] = make([]Transition, 0, buffer.cap)
	}
}<|MERGE_RESOLUTION|>--- conflicted
+++ resolved
@@ -101,15 +101,9 @@
 	switch transition := transition.(type) {
 	case Proposed:
 		buffer.newQueue(transition.Block.Height)
-<<<<<<< HEAD
 		if len(buffer.queues[transition.Block.Height]) > 0 {
 			switch buffer.queues[transition.Block.Height][0].(type) {
-=======
-		if len(buffer.queues[transition.Height]) > 0 {
-			switch buffer.queues[transition.Height][0].(type) {
->>>>>>> 2ee119f8
-			case PreVoted:
-			case PreCommitted:
+			case PreVoted, PreCommitted:
 			default:
 				buffer.queues[transition.Block.Height] = append(buffer.queues[transition.Block.Height], transition)
 			}
