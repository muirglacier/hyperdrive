--- conflicted
+++ resolved
@@ -166,14 +166,9 @@
 				header.ParentHash = parent.Hash()
 				header.Timestamp = block.Timestamp(time.Now().Unix() - 1)
 				header.Signatories = sigs
-<<<<<<< HEAD
-				rebaseBlock := block.New(header.ToBlockHeader(), nil, nil)
+				rebaseBlock := block.New(header.ToBlockHeader(), nil, nil, nil)
 				_, err := rebaser.IsBlockValid(rebaseBlock, true)
 				Expect(err).Should(BeNil())
-=======
-				rebaseBlock := block.New(header.ToBlockHeader(), nil, nil, nil)
-				Expect(rebaser.IsBlockValid(rebaseBlock, true)).Should(BeNil())
->>>>>>> 6935afea
 
 				// After the block been committed
 				commitBlock(store, shard, rebaseBlock)
