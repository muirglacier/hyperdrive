package replica

import (
	"time"

	"github.com/renproject/hyperdrive/block"
	"github.com/renproject/hyperdrive/shard"
	"github.com/renproject/hyperdrive/sig"
	"github.com/renproject/hyperdrive/state"
	"github.com/renproject/hyperdrive/tx"
)

type Dispatcher interface {
	Dispatch(shardHash sig.Hash, action state.Action)
}

type Replica interface {
	Init()
	Transition(transition state.Transition)
}

type replica struct {
	dispatcher Dispatcher

	signer           sig.Signer
	validator        Validator
	txPool           tx.Pool
	stateMachine     state.Machine
	transitionBuffer state.TransitionBuffer
	shard            shard.Shard
	lastBlock        block.SignedBlock
}

func New(dispatcher Dispatcher, signer sig.SignerVerifier, txPool tx.Pool, stateMachine state.Machine, transitionBuffer state.TransitionBuffer, shard shard.Shard, lastBlock block.SignedBlock) Replica {
	replica := &replica{
		dispatcher: dispatcher,

		signer:           signer,
		validator:        NewValidator(signer, shard),
		txPool:           txPool,
		stateMachine:     stateMachine,
		transitionBuffer: transitionBuffer,
		shard:            shard,
		lastBlock:        lastBlock,
	}
	return replica
}

func (replica *replica) Init() {
	replica.generateSignedBlock()
}

func (replica *replica) Transition(transition state.Transition) {
	if replica.shouldDropTransition(transition) {
		return
	}
	if replica.shouldBufferTransition(transition) {
		replica.transitionBuffer.Enqueue(transition)
		return
	}
	for ok := true; ok; transition, ok = replica.transitionBuffer.Dequeue(replica.stateMachine.Height()) {
		if !replica.isTransitionValid(transition) {
			continue
		}
		action := replica.transition(transition)
		// It is important that the Action is dispatched after the State has been completely transitioned in the
		// Replica. Otherwise, re-entrance into the Replica may cause issues.
		replica.dispatchAction(action)
	}
}

func (replica *replica) dispatchAction(action state.Action) {
	if action == nil {
		return
	}

	switch action := action.(type) {
	case state.PreVote:
		signedPreVote, err := action.PreVote.Sign(replica.signer)
		if err != nil {
			// FIXME: We should handle this error properly. It would not make sense to propagate it, but there should at
			// least be some sane logging and recovery.
			panic(err)
		}
		replica.dispatcher.Dispatch(replica.shard.Hash, state.SignedPreVote{
			SignedPreVote: signedPreVote,
		})
	case state.PreCommit:
		signedPreCommit, err := action.PreCommit.Sign(replica.signer)
		if err != nil {
			// FIXME: We should handle this error properly. It would not make sense to propagate it, but there should at
			// least be some sane logging and recovery.
			panic(err)
		}
		replica.dispatcher.Dispatch(replica.shard.Hash, state.SignedPreCommit{
			SignedPreCommit: signedPreCommit,
		})
	case state.Commit:
		if action.Commit.Polka.Block != nil {
			replica.lastBlock = *action.Commit.Polka.Block
			replica.dispatcher.Dispatch(replica.shard.Hash, action)
		}
		replica.generateSignedBlock()
	}
}

func (replica *replica) isTransitionValid(transition state.Transition) bool {
	switch transition := transition.(type) {
	case state.Proposed:
		return replica.validator.ValidatePropose(transition.SignedPropose, replica.lastBlock)
	case state.PreVoted:
		return replica.validator.ValidatePreVote(transition.SignedPreVote, replica.lastBlock)
	case state.PreCommitted:
		return replica.validator.ValidatePreCommit(transition.SignedPreCommit, replica.lastBlock)
	case state.TimedOut:
		return transition.Time.Before(time.Now())
	}
	return false
}

func (replica *replica) shouldDropTransition(transition state.Transition) bool {
	switch transition := transition.(type) {
	case state.Proposed:
<<<<<<< HEAD
		if transition.Block.Height < replica.stateMachine.Height() {
=======
		if transition.Height < replica.stateMachine.Height() {
>>>>>>> 2ee119f8
			return true
		}
	case state.PreVoted:
		if transition.Height < replica.stateMachine.Height() {
			return true
		}
	case state.PreCommitted:
		if transition.Polka.Height < replica.stateMachine.Height() {
			return true
		}
	}
	return false
}

func (replica *replica) shouldBufferTransition(transition state.Transition) bool {
	switch transition := transition.(type) {
	case state.Proposed:
		// Only buffer Proposals from the future
<<<<<<< HEAD
		if transition.Block.Height <= replica.stateMachine.Height() {
=======
		if transition.Height <= replica.stateMachine.Height() {
>>>>>>> 2ee119f8
			return false
		}
		return true
	default:
		return false
	}
}

func (replica *replica) shouldProposeBlock() bool {
	return replica.signer.Signatory().Equal(replica.shard.Leader(replica.stateMachine.Round()))
}

func (replica *replica) generateSignedBlock() {
	if replica.shouldProposeBlock() {
		propose := block.Propose{
<<<<<<< HEAD
			Block: replica.buildSignedBlock(),
			Round: replica.stateMachine.Round(),
=======
			SignedBlock: replica.buildSignedBlock(),
			Round:       replica.stateMachine.Round(),
>>>>>>> 2ee119f8
		}

		signedPropose, err := propose.Sign(replica.signer)
		if err != nil {
			panic(err)
		}
		replica.dispatcher.Dispatch(replica.shard.Hash, state.Propose{
			SignedPropose: signedPropose,
		})

		// It is important that the Action is dispatched after the State has been completely transitioned in the
		// Replica. Otherwise, re-entrance into the Replica may cause issues.
		replica.dispatchAction(replica.transition(state.Proposed{
			SignedPropose: signedPropose,
		}))
	}
}

func (replica *replica) buildSignedBlock() *block.SignedBlock {
	// TODO: We should put more than one transaction into a block.
	transactions := make(tx.Transactions, 0, block.MaxTransactions)
	transaction, ok := replica.txPool.Dequeue()
	for ok && len(transactions) < block.MaxTransactions {
		transactions = append(transactions, transaction)
		transaction, ok = replica.txPool.Dequeue()
	}

	block := block.New(
		replica.stateMachine.Height(),
		replica.lastBlock.Header,
		transactions,
	)
	signedBlock, err := block.Sign(replica.signer)
	if err != nil {
		// FIXME: We should handle this error properly. It would not make sense to propagate it, but there should at
		// least be some sane logging and recovery.
		panic(err)
	}
	return &signedBlock
}

func (replica *replica) transition(transition state.Transition) state.Action {
	action := replica.stateMachine.Transition(transition)
	replica.transitionBuffer.Drop(replica.stateMachine.Height())
	if commit, ok := action.(state.Commit); ok && commit.Polka.Block != nil {
		// If round has progressed, drop all prevotes and precommits in the state-machine
		replica.stateMachine.Drop()
	}
	return action
}<|MERGE_RESOLUTION|>--- conflicted
+++ resolved
@@ -121,11 +121,7 @@
 func (replica *replica) shouldDropTransition(transition state.Transition) bool {
 	switch transition := transition.(type) {
 	case state.Proposed:
-<<<<<<< HEAD
 		if transition.Block.Height < replica.stateMachine.Height() {
-=======
-		if transition.Height < replica.stateMachine.Height() {
->>>>>>> 2ee119f8
 			return true
 		}
 	case state.PreVoted:
@@ -144,11 +140,7 @@
 	switch transition := transition.(type) {
 	case state.Proposed:
 		// Only buffer Proposals from the future
-<<<<<<< HEAD
 		if transition.Block.Height <= replica.stateMachine.Height() {
-=======
-		if transition.Height <= replica.stateMachine.Height() {
->>>>>>> 2ee119f8
 			return false
 		}
 		return true
@@ -164,13 +156,8 @@
 func (replica *replica) generateSignedBlock() {
 	if replica.shouldProposeBlock() {
 		propose := block.Propose{
-<<<<<<< HEAD
 			Block: replica.buildSignedBlock(),
 			Round: replica.stateMachine.Round(),
-=======
-			SignedBlock: replica.buildSignedBlock(),
-			Round:       replica.stateMachine.Round(),
->>>>>>> 2ee119f8
 		}
 
 		signedPropose, err := propose.Sign(replica.signer)
