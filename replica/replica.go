package replica

import (
	"log"
	"time"

	"github.com/renproject/hyperdrive/block"
	"github.com/renproject/hyperdrive/consensus"
	"github.com/renproject/hyperdrive/shard"
	"github.com/renproject/hyperdrive/sig"
	"github.com/renproject/hyperdrive/sig/ecdsa"
	"github.com/renproject/hyperdrive/tx"
)

type Dispatcher interface {
	Dispatch(action consensus.Action)
}

type Replica interface {
	Transact(transaction tx.Transaction)
	Transition(transition consensus.Transition)
<<<<<<< HEAD
	GenerateBlock()
=======
	State() consensus.State
>>>>>>> e37b3106
}

type replica struct {
	dispatcher Dispatcher

	signer           sig.Signer
	txPool           tx.Pool
	state            consensus.State
	stateMachine     consensus.StateMachine
	transitionBuffer consensus.TransitionBuffer
	blockchain       block.Blockchain
	shard            shard.Shard
}

func New(
	dispatcher Dispatcher,
	signer sig.Signer,
	txPool tx.Pool,
	state consensus.State,
	stateMachine consensus.StateMachine,
	transitionBuffer consensus.TransitionBuffer,
	blockchain block.Blockchain,
	shard shard.Shard,
) Replica {
	replica := &replica{
		dispatcher: dispatcher,

		signer:           signer,
		txPool:           txPool,
		state:            state,
		stateMachine:     stateMachine,
		transitionBuffer: transitionBuffer,
		blockchain:       blockchain,
		shard:            shard,
	}
	return replica
}

func (replica *replica) Transact(tx tx.Transaction) {
	replica.txPool.Enqueue(tx)
}

func (replica *replica) Transition(transition consensus.Transition) {
	if replica.shouldDropTransition(transition) {
		return
	}
	if replica.shouldBufferTransition(transition) {
		replica.transitionBuffer.Enqueue(transition)
		return
	}
	for ok := true; ok; transition, ok = replica.transitionBuffer.Dequeue(replica.state.Height()) {
		nextState, action := replica.stateMachine.Transition(replica.state, transition)
		replica.state = nextState
		replica.transitionBuffer.Drop(replica.state.Height())
		// It is important that the Action is dispatched after the State has been completely transitioned in the
		// Replica. Otherwise, re-entrance into the Replica may cause issues.
		replica.dispatchAction(action)
	}
}

<<<<<<< HEAD
func (replica *replica) GenerateBlock() {
	if replica.shouldProposeBlock() {
		replica.dispatcher.Dispatch(consensus.Propose{
			SignedBlock: replica.generateSignedBlock(),
		})
	}
=======
func (replica *replica) State() consensus.State {
	return replica.state
>>>>>>> e37b3106
}

func (replica *replica) dispatchAction(action consensus.Action) {
	if action == nil {
		return
	}
	switch action := action.(type) {
	case consensus.PreVote:
		signedPreVote, err := action.PreVote.Sign(replica.signer)
		if err != nil {
			// FIXME: We should handle this error properly. It would not make sense to propagate it, but there should at
			// least be some sane logging and recovery.
			panic(err)
		}
		replica.handlePreVote(consensus.SignedPreVote{
			SignedPreVote: signedPreVote,
		})
	case consensus.PreCommit:
		signedPreCommit, err := action.PreCommit.Sign(replica.signer)
		if err != nil {
			// FIXME: We should handle this error properly. It would not make sense to propagate it, but there should at
			// least be some sane logging and recovery.
			panic(err)
		}
		replica.handlePreCommit(consensus.SignedPreCommit{
			SignedPreCommit: signedPreCommit,
		})
	case consensus.Commit:
		replica.handleCommit(action)
	}
	replica.dispatcher.Dispatch(action)
}

func (replica *replica) handlePreVote(preVote consensus.SignedPreVote) {
	// Passthrough
}

func (replica *replica) handlePreCommit(preCommit consensus.SignedPreCommit) {
	// Passthrough
}

func (replica *replica) handleCommit(commit consensus.Commit) {
	replica.blockchain.Extend(commit.Commit)
	replica.GenerateBlock()
}

func (replica *replica) shouldDropTransition(transition consensus.Transition) bool {
	switch transition := transition.(type) {
	case consensus.Proposed:
		if transition.Height < replica.state.Height() {
			return true
		}
	case consensus.PreVoted:
		if transition.Height < replica.state.Height() {
			return true
		}
	case consensus.PreCommitted:
		if transition.Polka.Height < replica.state.Height() {
			return true
		}
	}
	return false
}

func (replica *replica) shouldBufferTransition(transition consensus.Transition) bool {
	switch transition := transition.(type) {
	case consensus.Proposed:
		if transition.Height <= replica.state.Height() {
			return false
		}
	case consensus.PreVoted:
		if transition.Height <= replica.state.Height() {
			return false
		}
	case consensus.PreCommitted:
		if transition.Polka.Height <= replica.state.Height() {
			return false
		}
	}
	return true
}

func (replica *replica) shouldProposeBlock() bool {
	return replica.signer.Signatory().Equal(replica.shard.Leader(replica.state.Round()))
}

<<<<<<< HEAD
func (replica *replica) generateSignedBlock() block.SignedBlock {
	// TODO: We should put more than one transaction into a block.
	transactions := tx.Transactions{}
	transaction, ok := replica.txPool.Dequeue()
	if ok {
		transactions = append(transactions, transaction)
=======
func (replica *replica) generateBlock() block.Block {
	// TODO: Generate a Block using the transaction Pool, current Blockchain, and current Shard.
	transaction, ok := replica.txPool.Dequeue()
	if !ok {
		return block.Block{}
>>>>>>> e37b3106
	}

	parent, ok := replica.blockchain.Head()
	if !ok {
		parent = block.Genesis()
	}

<<<<<<< HEAD
	block := block.New(
		replica.state.Round(),
		replica.state.Height(),
		parent.Header,
		transactions,
	)
	signedBlock, err := block.Sign(replica.signer)
	if err != nil {
		// FIXME: We should handle this error properly. It would not make sense to propagate it, but there should at
		// least be some sane logging and recovery.
		panic(err)
	}
	return signedBlock
=======
	newBlock := block.Block{
		Time:         time.Now(),
		Round:        replica.blockchain.Round() + 1,
		Height:       replica.blockchain.Height() + 1,
		Header:       replica.shard.Hash,
		ParentHeader: parent.Header,
		Signatory:    replica.signer.Signatory(),
		Txs:          []tx.Transaction{transaction}, // TODO: get all pending txs in the pool
	}

	var err error
	// TODO: (review) Sign the entire block?
	newBlock.Signature, err = replica.signer.Sign(ecdsa.Hash([]byte(newBlock.String())))
	if err != nil {
		log.Println(err)
		return block.Block{}
	}
	return newBlock

>>>>>>> e37b3106
}<|MERGE_RESOLUTION|>--- conflicted
+++ resolved
@@ -1,14 +1,10 @@
 package replica
 
 import (
-	"log"
-	"time"
-
 	"github.com/renproject/hyperdrive/block"
 	"github.com/renproject/hyperdrive/consensus"
 	"github.com/renproject/hyperdrive/shard"
 	"github.com/renproject/hyperdrive/sig"
-	"github.com/renproject/hyperdrive/sig/ecdsa"
 	"github.com/renproject/hyperdrive/tx"
 )
 
@@ -17,13 +13,10 @@
 }
 
 type Replica interface {
+	Init()
+	State() consensus.State
 	Transact(transaction tx.Transaction)
 	Transition(transition consensus.Transition)
-<<<<<<< HEAD
-	GenerateBlock()
-=======
-	State() consensus.State
->>>>>>> e37b3106
 }
 
 type replica struct {
@@ -62,6 +55,14 @@
 	return replica
 }
 
+func (replica *replica) Init() {
+	replica.generateSignedBlock()
+}
+
+func (replica *replica) State() consensus.State {
+	return replica.state
+}
+
 func (replica *replica) Transact(tx tx.Transaction) {
 	replica.txPool.Enqueue(tx)
 }
@@ -82,19 +83,6 @@
 		// Replica. Otherwise, re-entrance into the Replica may cause issues.
 		replica.dispatchAction(action)
 	}
-}
-
-<<<<<<< HEAD
-func (replica *replica) GenerateBlock() {
-	if replica.shouldProposeBlock() {
-		replica.dispatcher.Dispatch(consensus.Propose{
-			SignedBlock: replica.generateSignedBlock(),
-		})
-	}
-=======
-func (replica *replica) State() consensus.State {
-	return replica.state
->>>>>>> e37b3106
 }
 
 func (replica *replica) dispatchAction(action consensus.Action) {
@@ -138,7 +126,7 @@
 
 func (replica *replica) handleCommit(commit consensus.Commit) {
 	replica.blockchain.Extend(commit.Commit)
-	replica.GenerateBlock()
+	replica.generateSignedBlock()
 }
 
 func (replica *replica) shouldDropTransition(transition consensus.Transition) bool {
@@ -181,20 +169,20 @@
 	return replica.signer.Signatory().Equal(replica.shard.Leader(replica.state.Round()))
 }
 
-<<<<<<< HEAD
-func (replica *replica) generateSignedBlock() block.SignedBlock {
+func (replica *replica) generateSignedBlock() {
+	if replica.shouldProposeBlock() {
+		replica.dispatcher.Dispatch(consensus.Propose{
+			SignedBlock: replica.buildSignedBlock(),
+		})
+	}
+}
+
+func (replica *replica) buildSignedBlock() block.SignedBlock {
 	// TODO: We should put more than one transaction into a block.
 	transactions := tx.Transactions{}
 	transaction, ok := replica.txPool.Dequeue()
 	if ok {
 		transactions = append(transactions, transaction)
-=======
-func (replica *replica) generateBlock() block.Block {
-	// TODO: Generate a Block using the transaction Pool, current Blockchain, and current Shard.
-	transaction, ok := replica.txPool.Dequeue()
-	if !ok {
-		return block.Block{}
->>>>>>> e37b3106
 	}
 
 	parent, ok := replica.blockchain.Head()
@@ -202,7 +190,6 @@
 		parent = block.Genesis()
 	}
 
-<<<<<<< HEAD
 	block := block.New(
 		replica.state.Round(),
 		replica.state.Height(),
@@ -216,25 +203,4 @@
 		panic(err)
 	}
 	return signedBlock
-=======
-	newBlock := block.Block{
-		Time:         time.Now(),
-		Round:        replica.blockchain.Round() + 1,
-		Height:       replica.blockchain.Height() + 1,
-		Header:       replica.shard.Hash,
-		ParentHeader: parent.Header,
-		Signatory:    replica.signer.Signatory(),
-		Txs:          []tx.Transaction{transaction}, // TODO: get all pending txs in the pool
-	}
-
-	var err error
-	// TODO: (review) Sign the entire block?
-	newBlock.Signature, err = replica.signer.Sign(ecdsa.Hash([]byte(newBlock.String())))
-	if err != nil {
-		log.Println(err)
-		return block.Block{}
-	}
-	return newBlock
-
->>>>>>> e37b3106
 }