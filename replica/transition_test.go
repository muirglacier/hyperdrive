package replica_test

import (
	"math/rand"
	"testing/quick"
	"time"

	. "github.com/onsi/ginkgo"
	. "github.com/onsi/gomega"
<<<<<<< HEAD
	"github.com/renproject/hyperdrive/block"
	. "github.com/renproject/hyperdrive/replica"
)

var conf = quick.Config{
=======
	. "github.com/renproject/hyperdrive/replica"

	"github.com/renproject/hyperdrive/block"
)

var conf = quick.Config{
	// FIXME
>>>>>>> 418db174
	MaxCount:      256,
	MaxCountScale: 0,
	Rand:          nil,
	Values:        nil,
}

var _ = Describe("Transition buffer", func() {
	Context("when only given Proposed Transitions", func() {
		It("should enqueue the same number of times as it dequeues for a given height", func() {
			test := func(num uint8, incrementHeight uint8) bool {
				tb := NewTransitionBuffer(20)
				// cannot do (x % 0)
				if incrementHeight == 0 {
					incrementHeight++
				}

				genesis := Proposed{Block: block.Genesis()}
				var height block.Height
				height = 0
				scratch := make(map[block.Height]uint8)

				for i := uint8(0); i < num; i++ {
					if i%incrementHeight == 0 {
						genesis.Height++
						height++
					}
					tb.Enqueue(genesis)
					if _, ok := scratch[height]; !ok {
						scratch[height] = 0
					}
					scratch[height]++
				}

				for k, v := range scratch {
					for i := uint8(0); i < v; i++ {
						_, ok := tb.Dequeue(k)
						Expect(ok).To(Equal(true),
							"Dequeue was empty! should have %v, had %v",
							v, i)
					}
					_, ok := tb.Dequeue(k)
					Expect(ok).To(Equal(false),
						"Dequeue was Not empty when it shouldn't")
				}
				return true
			}
			Expect(quick.Check(test, &conf)).ShouldNot(HaveOccurred())
		})
	})
	Context("when given semi-random Transitions", func() {
		It("should always give you back the most relevant Transition", func() {
			test := func(size uint32, numInputs uint8) bool {
<<<<<<< HEAD
				size = size % 100
				tb := NewTransitionBuffer(size % 67)
=======
				tb := NewTransitionBuffer(size % 50)
>>>>>>> 418db174

				mock := newMock()

				for i := uint8(0); i < numInputs; i++ {
					tb.Enqueue(mock.nextTransition())
				}

				for height, mockTran := range mock.Map {
					tran, ok := tb.Dequeue(height)
					Expect(ok).To(Equal(true))
					switch tranType := tran.(type) {
					case Proposed:
						Expect(mockTran).To(Equal(mockProposed),
							"expected %v, got: %T", show(mockTran), tranType)
					case PreVoted:
						Expect(mockTran).To(Equal(mockPreVoted),
							"expected %v, got: %T", show(mockTran), tranType)
					case PreCommitted:
						Expect(mockTran).To(Equal(mockPreCommitted),
							"expected %v, got: %T", show(mockTran), tranType)
					case TimedOut:
						Expect(mock.GotImmediate).To(Equal(true),
							"expected %v, got: %T", show(mockTran), tranType)
					default:
						Expect(false).To(Equal(true),
							"unexpected Transition type: %T FIXME!", tranType)
					}
				}
				return true
			}
			Expect(quick.Check(test, &conf)).ShouldNot(HaveOccurred())
		})
	})
	Context("when Drop is called", func() {
		It("should remove everything below the given height", func() {
			tb := NewTransitionBuffer(5)

			precom := PreCommitted{}
			precom.Polka.Height = 0
			tb.Enqueue(precom)
			tb.Enqueue(precom)
			precom.Polka.Height = 1
			tb.Enqueue(precom)
			tb.Drop(1)
			tran, ok := tb.Dequeue(0)
			Expect(ok).To(Equal(false), "dequeued type %T", tran)
			_, ok = tb.Dequeue(1)
			Expect(ok).To(Equal(true))
		})
	})
})

type mockInput struct {
	height block.Height
	rnd    *rand.Rand
	// This keeps track of the Transition the TransitionBuffer at the
	// given Height should return with Dequeue
	Map          map[block.Height]mockTran
	GotImmediate bool
}

type mockTran uint8

const (
	mockProposed mockTran = iota
	mockPreVoted
	mockPreCommitted
	mockImmediate
)

func show(tran mockTran) string {
	switch tran {
	case mockProposed:
		return "Proposed"
	case mockPreVoted:
		return "PreVoted"
	case mockPreCommitted:
		return "PreCommitted"
	case mockImmediate:
		return "TimedOut"
	default:
		return "FIXME, Not a mockTran"
	}
}

func newMock() *mockInput {
	return &mockInput{
		height:       0,
		rnd:          rand.New(rand.NewSource(time.Now().UnixNano())),
		Map:          make(map[block.Height]mockTran),
		GotImmediate: false,
	}
}

func (m *mockInput) nextTransition() Transition {
	var rndTransition Transition

	// maybe increase height
	if m.rnd.Intn(6) == 1 {
		m.height = m.height + block.Height(m.rnd.Intn(4))
	}
	// maybe decrease height
	if m.rnd.Intn(6) == 1 {
		tmp := m.height - block.Height(m.rnd.Intn(4))
		if tmp > 0 {
			m.height = tmp
		}
	}

	// pick Transition
	nextTran := mockTran(m.rnd.Intn(3))

	// rarely pick a timout
	if m.rnd.Intn(100) == 1 {
		nextTran = mockImmediate
	}

	switch nextTran {
	case mockProposed:
		gen := Proposed{Block: block.Genesis()}
		gen.Height = m.height
		rndTransition = gen
		// The only time I would ever Dequeue a Propose is if either
		// there already was a Propose or nothing else in the queue at
		// that height
		if _, ok := m.Map[m.height]; !ok {
			m.Map[m.height] = mockProposed
		}
	case mockPreVoted:
		prevote := PreVoted{}
		prevote.Height = m.height
		rndTransition = prevote
		// The only time I would change what I Dequeue to a PreVoted
		// is if a Propose was the last thing in the queue
		if mock, ok := m.Map[m.height]; ok {
			switch mock {
			case mockProposed:
				m.Map[m.height] = mockPreVoted
			default:
			}
		} else {
			m.Map[m.height] = mockPreVoted
		}
	case mockPreCommitted:
		precom := PreCommitted{}
		precom.Polka.Height = m.height
		rndTransition = precom
		// The only time I would change what I Dequeue to a
		// PreCommitted is if either a Propose or a PreVoted
		// was at the top of the queue
		if mock, ok := m.Map[m.height]; ok {
			switch mock {
			case mockProposed:
				m.Map[m.height] = mockPreCommitted
			case mockPreVoted:
				m.Map[m.height] = mockPreCommitted
			default:
			}
		} else {
			m.Map[m.height] = mockPreCommitted
		}
	case mockImmediate:
		rndTransition = TimedOut{Time: time.Now()}
		m.GotImmediate = true
	}

	return rndTransition
}<|MERGE_RESOLUTION|>--- conflicted
+++ resolved
@@ -5,23 +5,14 @@
 	"testing/quick"
 	"time"
 
+	"github.com/renproject/hyperdrive/block"
+
 	. "github.com/onsi/ginkgo"
 	. "github.com/onsi/gomega"
-<<<<<<< HEAD
-	"github.com/renproject/hyperdrive/block"
 	. "github.com/renproject/hyperdrive/replica"
 )
 
 var conf = quick.Config{
-=======
-	. "github.com/renproject/hyperdrive/replica"
-
-	"github.com/renproject/hyperdrive/block"
-)
-
-var conf = quick.Config{
-	// FIXME
->>>>>>> 418db174
 	MaxCount:      256,
 	MaxCountScale: 0,
 	Rand:          nil,
@@ -74,12 +65,8 @@
 	Context("when given semi-random Transitions", func() {
 		It("should always give you back the most relevant Transition", func() {
 			test := func(size uint32, numInputs uint8) bool {
-<<<<<<< HEAD
 				size = size % 100
 				tb := NewTransitionBuffer(size % 67)
-=======
-				tb := NewTransitionBuffer(size % 50)
->>>>>>> 418db174
 
 				mock := newMock()
 
