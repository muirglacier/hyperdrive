package replica

import (
	"fmt"
	"io"

	"github.com/renproject/hyperdrive/process"
	"github.com/renproject/surge"
)

func (message Message) SizeHint() int {
	return surge.SizeHint(message.Message.Type()) +
		surge.SizeHint(message.Message) +
		surge.SizeHint(message.Shard)
}

<<<<<<< HEAD
func (message Message) Marshal(w io.Writer, m int) (int, error) {
	if m <= 0 {
		return m, surge.ErrMaxBytesExceeded
=======
func (m *Message) UnmarshalJSON(data []byte) error {
	tmp := struct {
		MessageType process.MessageType `json:"type"`
		Message     json.RawMessage     `json:"message"`
		Shard       Shard               `json:"shard"`
	}{}
	if err := json.Unmarshal(data, &tmp); err != nil {
		return err
	}

	switch tmp.MessageType {
	case process.ProposeMessageType:
		propose := new(process.Propose)
		if err := propose.UnmarshalJSON(tmp.Message); err != nil {
			return err
		}
		m.Message = propose
	case process.PrevoteMessageType:
		prevote := new(process.Prevote)
		if err := prevote.UnmarshalJSON(tmp.Message); err != nil {
			return err
		}
		m.Message = prevote
	case process.PrecommitMessageType:
		precommit := new(process.Precommit)
		if err := precommit.UnmarshalJSON(tmp.Message); err != nil {
			return err
		}
		m.Message = precommit
	case process.ResyncMessageType:
		resync := new(process.Resync)
		if err := resync.UnmarshalJSON(tmp.Message); err != nil {
			return err
		}
		m.Message = resync
>>>>>>> ab134d11
	}

	m, err := surge.Marshal(w, uint64(message.Message.Type()), m)
	if err != nil {
		return m, err
	}
	if m, err = surge.Marshal(w, message.Message, m); err != nil {
		return m, err
	}
	return surge.Marshal(w, message.Shard, m)
}

func (message *Message) Unmarshal(r io.Reader, m int) (int, error) {
	if m <= 0 {
		return m, surge.ErrMaxBytesExceeded
	}

	var messageType process.MessageType
	m, err := surge.Unmarshal(r, (*uint64)(&messageType), m)
	if err != nil {
		return m, err
	}

	switch messageType {
	case process.ProposeMessageType:
		propose := new(process.Propose)
		m, err = propose.Unmarshal(r, m)
		message.Message = propose
	case process.PrevoteMessageType:
		prevote := new(process.Prevote)
		m, err = prevote.Unmarshal(r, m)
		message.Message = prevote
	case process.PrecommitMessageType:
		precommit := new(process.Precommit)
<<<<<<< HEAD
		m, err = precommit.Unmarshal(r, m)
		message.Message = precommit
=======
		err = precommit.UnmarshalBinary(messageBytes)
		m.Message = precommit
	case process.ResyncMessageType:
		resync := new(process.Resync)
		err = resync.UnmarshalBinary(messageBytes)
		m.Message = resync
>>>>>>> ab134d11
	default:
		return m, fmt.Errorf("unexpected message type %d", messageType)
	}
	if err != nil {
		return m, err
	}

	return surge.Unmarshal(r, &message.Shard, m)
}

func (message Message) MarshalBinary() ([]byte, error) {
	return surge.ToBinary(message)
}

func (message *Message) UnmarshalBinary(data []byte) error {
	return surge.FromBinary(data, message)
}<|MERGE_RESOLUTION|>--- conflicted
+++ resolved
@@ -14,49 +14,7 @@
 		surge.SizeHint(message.Shard)
 }
 
-<<<<<<< HEAD
 func (message Message) Marshal(w io.Writer, m int) (int, error) {
-	if m <= 0 {
-		return m, surge.ErrMaxBytesExceeded
-=======
-func (m *Message) UnmarshalJSON(data []byte) error {
-	tmp := struct {
-		MessageType process.MessageType `json:"type"`
-		Message     json.RawMessage     `json:"message"`
-		Shard       Shard               `json:"shard"`
-	}{}
-	if err := json.Unmarshal(data, &tmp); err != nil {
-		return err
-	}
-
-	switch tmp.MessageType {
-	case process.ProposeMessageType:
-		propose := new(process.Propose)
-		if err := propose.UnmarshalJSON(tmp.Message); err != nil {
-			return err
-		}
-		m.Message = propose
-	case process.PrevoteMessageType:
-		prevote := new(process.Prevote)
-		if err := prevote.UnmarshalJSON(tmp.Message); err != nil {
-			return err
-		}
-		m.Message = prevote
-	case process.PrecommitMessageType:
-		precommit := new(process.Precommit)
-		if err := precommit.UnmarshalJSON(tmp.Message); err != nil {
-			return err
-		}
-		m.Message = precommit
-	case process.ResyncMessageType:
-		resync := new(process.Resync)
-		if err := resync.UnmarshalJSON(tmp.Message); err != nil {
-			return err
-		}
-		m.Message = resync
->>>>>>> ab134d11
-	}
-
 	m, err := surge.Marshal(w, uint64(message.Message.Type()), m)
 	if err != nil {
 		return m, err
@@ -68,12 +26,8 @@
 }
 
 func (message *Message) Unmarshal(r io.Reader, m int) (int, error) {
-	if m <= 0 {
-		return m, surge.ErrMaxBytesExceeded
-	}
-
 	var messageType process.MessageType
-	m, err := surge.Unmarshal(r, (*uint64)(&messageType), m)
+	m, err := surge.Unmarshal(r, &messageType, m)
 	if err != nil {
 		return m, err
 	}
@@ -89,17 +43,12 @@
 		message.Message = prevote
 	case process.PrecommitMessageType:
 		precommit := new(process.Precommit)
-<<<<<<< HEAD
 		m, err = precommit.Unmarshal(r, m)
 		message.Message = precommit
-=======
-		err = precommit.UnmarshalBinary(messageBytes)
-		m.Message = precommit
 	case process.ResyncMessageType:
 		resync := new(process.Resync)
-		err = resync.UnmarshalBinary(messageBytes)
-		m.Message = resync
->>>>>>> ab134d11
+		m, err = resync.Unmarshal(r, m)
+		message.Message = resync
 	default:
 		return m, fmt.Errorf("unexpected message type %d", messageType)
 	}
