--- conflicted
+++ resolved
@@ -120,16 +120,14 @@
 	panic("unimplemented")
 }
 
-<<<<<<< HEAD
 func (faultyLeader *faultyLeader) BeginShard(shard, previousShard shard.Shard, head *block.Commit, pool tx.Pool) {
-	return
-=======
-func (faultyLeader *faultyLeader) BeginShard(shard, previousShard shard.Shard, head block.SignedBlock, pool tx.Pool) {
->>>>>>> 4c61988c
+	panic("unimplemented")
 }
 
 func (faultyLeader *faultyLeader) EndShard(shardHash sig.Hash) {
+	panic("unimplemented")
 }
 
 func (faultyLeader *faultyLeader) DropShard(shardHash sig.Hash) {
+	panic("unimplemented")
 }