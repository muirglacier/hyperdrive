# Golang CircleCI 2.0 configuration file
#
# Check https://circleci.com/docs/2.0/language-go/ for more details
version: 2.1

_defaults: &defaults
    docker:
      - image: circleci/golang:1.11

jobs:
  build:
    <<: *defaults
    steps:
      - checkout
      - restore_cache:
          key: go-mod-v3-{{ checksum "go.sum" }}
      - run:
          name: Building and testing
          command: |
            go build ./...
            go get -u github.com/onsi/ginkgo/ginkgo
            go get -u github.com/loongy/covermerge
            go get -u github.com/mattn/goveralls
            go test ./...
            CI=true /go/bin/ginkgo -v --race \
            --cover --coverprofile coverprofile.out ./...
<<<<<<< HEAD
            /go/bin/covermerge                \
              block/coverprofile.out          \
              cmd/hyperdrive/coverprofile.out \
              consensus/coverprofile.out      \
              replica/coverprofile.out        \
              shard/coverprofile.out          \
              sig/ecdsa/coverprofile.out      \
              sig/coverprofile.out            \
              tx/coverprofile.out > coverprofile.out
=======
            /go/bin/covermerge block/coverprofile.out \
              cmd/node/coverprofile.out \
              replica/coverprofile.out \
              sig/coverprofile.out \
              sig/ecdsa/coverprofile.out \
              supervisor/coverprofile.out > coverprofile.out
            goveralls -coverprofile=coverprofile.out -service=circleci -repotoken $COVERALLS_REPO_TOKEN
>>>>>>> c584625d
      - save_cache:
          key: go-mod-v3-{{ checksum "go.sum" }}
          paths:
            - "~/go"

workflows:
  version: 2.1
  build:
    jobs:
    - build<|MERGE_RESOLUTION|>--- conflicted
+++ resolved
@@ -24,7 +24,6 @@
             go test ./...
             CI=true /go/bin/ginkgo -v --race \
             --cover --coverprofile coverprofile.out ./...
-<<<<<<< HEAD
             /go/bin/covermerge                \
               block/coverprofile.out          \
               cmd/hyperdrive/coverprofile.out \
@@ -34,15 +33,7 @@
               sig/ecdsa/coverprofile.out      \
               sig/coverprofile.out            \
               tx/coverprofile.out > coverprofile.out
-=======
-            /go/bin/covermerge block/coverprofile.out \
-              cmd/node/coverprofile.out \
-              replica/coverprofile.out \
-              sig/coverprofile.out \
-              sig/ecdsa/coverprofile.out \
-              supervisor/coverprofile.out > coverprofile.out
             goveralls -coverprofile=coverprofile.out -service=circleci -repotoken $COVERALLS_REPO_TOKEN
->>>>>>> c584625d
       - save_cache:
           key: go-mod-v3-{{ checksum "go.sum" }}
           paths:
