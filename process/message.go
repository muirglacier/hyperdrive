package process

import (
	"bytes"
	"crypto/ecdsa"
	"encoding"
	"encoding/binary"
	"encoding/json"
	"fmt"

	"github.com/ethereum/go-ethereum/crypto"
	"github.com/renproject/hyperdrive/block"
	"github.com/renproject/id"
	"golang.org/x/crypto/sha3"
)

type MessageType uint64

const (
	NilMessageType       = 0
	ProposeMessageType   = 1
	PrevoteMessageType   = 2
	PrecommitMessageType = 3
)

type Messages []Message

type Message interface {
	fmt.Stringer
	json.Marshaler
	json.Unmarshaler
	encoding.BinaryMarshaler
	encoding.BinaryUnmarshaler

	Signatory() id.Signatory
	SigHash() id.Hash
	Sig() id.Signature

	Height() block.Height
	Round() block.Round
	BlockHash() id.Hash

	Type() MessageType
}

func Sign(m Message, privKey ecdsa.PrivateKey) error {
	sigHash := m.SigHash()
	signatory := id.NewSignatory(privKey.PublicKey)
	sig, err := crypto.Sign(sigHash[:], &privKey)
	if err != nil {
		return fmt.Errorf("invariant violation: error signing message: %v", err)
	}
	if len(sig) != id.SignatureLength {
		return fmt.Errorf("invariant violation: invalid signed message, expected = %v, got = %v", id.SignatureLength, len(sig))
	}

	switch m := m.(type) {
	case *Propose:
		m.signatory = signatory
		copy(m.sig[:], sig)
	case *Prevote:
		m.signatory = signatory
		copy(m.sig[:], sig)
	case *Precommit:
		m.signatory = signatory
		copy(m.sig[:], sig)
	default:
		panic(fmt.Errorf("invariant violation: unexpected message type=%T", m))
	}
	return nil
}

func Verify(m Message) error {
	sigHash := m.SigHash()
	sig := m.Sig()
	pubKey, err := crypto.SigToPub(sigHash[:], sig[:])
	if err != nil {
		return fmt.Errorf("error verifying message: %v", err)
	}

	signatory := id.NewSignatory(*pubKey)
	if !m.Signatory().Equal(signatory) {
		return fmt.Errorf("bad signatory: expected signatory=%v, got signatory=%v", m.Signatory(), signatory)
	}
	return nil
}

type Proposes []Propose

type Propose struct {
	signatory  id.Signatory
	sig        id.Signature
	height     block.Height
	round      block.Round
	block      block.Block
	validRound block.Round

	latestCommit LatestCommit
}

type LatestCommit struct {
	Block      block.Block
	Precommits []Precommit
}

func NewPropose(height block.Height, round block.Round, block block.Block, validRound block.Round) *Propose {
	return &Propose{
		height:     height,
		round:      round,
		block:      block,
		validRound: validRound,
	}
}

func (propose *Propose) Signatory() id.Signatory {
	return propose.signatory
}

func (propose *Propose) SigHash() id.Hash {
	return sha3.Sum256([]byte(propose.String()))
}

func (propose *Propose) Sig() id.Signature {
	return propose.sig
}

func (propose *Propose) Height() block.Height {
	return propose.height
}

func (propose *Propose) Round() block.Round {
	return propose.round
}

func (propose *Propose) BlockHash() id.Hash {
	return propose.block.Hash()
}

func (propose *Propose) Type() MessageType {
	return ProposeMessageType
}

func (propose *Propose) Block() block.Block {
	return propose.block
}

func (propose *Propose) ValidRound() block.Round {
	return propose.validRound
}

func (propose *Propose) String() string {
	return fmt.Sprintf("Propose(Height=%v,Round=%v,BlockHash=%v,ValidRound=%v)", propose.Height(), propose.Round(), propose.BlockHash(), propose.ValidRound())
}

// MarshalJSON implements the `json.Marshaler` interface for the Propose type.
func (propose Propose) MarshalJSON() ([]byte, error) {
	return json.Marshal(struct {
		Sig        id.Signature `json:"sig"`
		Signatory  id.Signatory `json:"signatory"`
		Height     block.Height `json:"height"`
		Round      block.Round  `json:"round"`
		Block      block.Block  `json:"block"`
		ValidRound block.Round  `json:"validRound"`
	}{
		propose.sig,
		propose.signatory,
		propose.height,
		propose.round,
		propose.block,
		propose.validRound,
	})
}

// UnmarshalJSON implements the `json.Unmarshaler` interface for the Propose
// type.
func (propose *Propose) UnmarshalJSON(data []byte) error {
	tmp := struct {
		Sig        id.Signature `json:"sig"`
		Signatory  id.Signatory `json:"signatory"`
		Height     block.Height `json:"height"`
		Round      block.Round  `json:"round"`
		Block      block.Block  `json:"block"`
		ValidRound block.Round  `json:"validRound"`
	}{}
	if err := json.Unmarshal(data, &tmp); err != nil {
		return err
	}
	propose.sig = tmp.Sig
	propose.signatory = tmp.Signatory
	propose.height = tmp.Height
	propose.round = tmp.Round
	propose.block = tmp.Block
	propose.validRound = tmp.ValidRound
	return nil
}

// MarshalBinary implements the `encoding.BinaryMarshaler` interface for the
// Propose type.
func (propose Propose) MarshalBinary() ([]byte, error) {
	buf := new(bytes.Buffer)
	if err := binary.Write(buf, binary.LittleEndian, propose.sig); err != nil {
		return buf.Bytes(), fmt.Errorf("cannot write propose.sig: %v", err)
	}
	if err := binary.Write(buf, binary.LittleEndian, propose.signatory); err != nil {
		return buf.Bytes(), fmt.Errorf("cannot write propose.signatory: %v", err)
	}
	if err := binary.Write(buf, binary.LittleEndian, propose.height); err != nil {
		return buf.Bytes(), fmt.Errorf("cannot write propose.height: %v", err)
	}
	if err := binary.Write(buf, binary.LittleEndian, propose.round); err != nil {
		return buf.Bytes(), fmt.Errorf("cannot write propose.round: %v", err)
	}
	blockData, err := propose.block.MarshalBinary()
	if err != nil {
		return buf.Bytes(), fmt.Errorf("cannot marshal propose.block: %v", err)
	}
	if err := binary.Write(buf, binary.LittleEndian, uint64(len(blockData))); err != nil {
		return buf.Bytes(), fmt.Errorf("cannot write propose.block len: %v", err)
	}
	if err := binary.Write(buf, binary.LittleEndian, blockData); err != nil {
		return buf.Bytes(), fmt.Errorf("cannot write propose.block data: %v", err)
	}
	if err := binary.Write(buf, binary.LittleEndian, propose.validRound); err != nil {
		return buf.Bytes(), fmt.Errorf("cannot write propose.validRound: %v", err)
	}
	return buf.Bytes(), nil
}

// UnmarshalBinary implements the `encoding.BinaryUnmarshaler` interface for the
// Propose type.
func (propose *Propose) UnmarshalBinary(data []byte) error {
	buf := bytes.NewBuffer(data)
	if err := binary.Read(buf, binary.LittleEndian, &propose.sig); err != nil {
		return fmt.Errorf("cannot read propose.sig: %v", err)
	}
	if err := binary.Read(buf, binary.LittleEndian, &propose.signatory); err != nil {
		return fmt.Errorf("cannot read propose.signatory: %v", err)
	}
	if err := binary.Read(buf, binary.LittleEndian, &propose.height); err != nil {
		return fmt.Errorf("cannot read propose.height: %v", err)
	}
	if err := binary.Read(buf, binary.LittleEndian, &propose.round); err != nil {
		return fmt.Errorf("cannot read propose.round: %v", err)
	}
	var numBytes uint64
	if err := binary.Read(buf, binary.LittleEndian, &numBytes); err != nil {
		return fmt.Errorf("cannot read propose.block len: %v", err)
	}
	blockBytes := make([]byte, numBytes)
	if _, err := buf.Read(blockBytes); err != nil {
		return fmt.Errorf("cannot read propose.block data: %v", err)
	}
	if err := propose.block.UnmarshalBinary(blockBytes); err != nil {
		return fmt.Errorf("cannot unmarshal propose.block: %v", err)
	}
	if err := binary.Read(buf, binary.LittleEndian, &propose.validRound); err != nil {
		return fmt.Errorf("cannot read propose.validRound: %v", err)
	}
	return nil
}

type Prevotes []Prevote

type Prevote struct {
	signatory id.Signatory
	sig       id.Signature
	height    block.Height
	round     block.Round
	blockHash id.Hash
}

func NewPrevote(height block.Height, round block.Round, blockHash id.Hash) *Prevote {
	return &Prevote{
		height:    height,
		round:     round,
		blockHash: blockHash,
	}
}

func (prevote *Prevote) Signatory() id.Signatory {
	return prevote.signatory
}

func (prevote *Prevote) SigHash() id.Hash {
	return sha3.Sum256([]byte(prevote.String()))
}

func (prevote *Prevote) Sig() id.Signature {
	return prevote.sig
}

func (prevote *Prevote) Height() block.Height {
	return prevote.height
}

func (prevote *Prevote) Round() block.Round {
	return prevote.round
}

func (prevote *Prevote) BlockHash() id.Hash {
	return prevote.blockHash
}

func (prevote *Prevote) Type() MessageType {
	return PrevoteMessageType
}

func (prevote *Prevote) String() string {
	return fmt.Sprintf("Prevote(Height=%v,Round=%v,BlockHash=%v)", prevote.Height(), prevote.Round(), prevote.BlockHash())
}

// MarshalJSON implements the `json.Marshaler` interface for the Prevote type.
func (prevote Prevote) MarshalJSON() ([]byte, error) {
	return json.Marshal(struct {
		Sig       id.Signature `json:"sig"`
		Signatory id.Signatory `json:"signatory"`
		Height    block.Height `json:"height"`
		Round     block.Round  `json:"round"`
		BlockHash id.Hash      `json:"blockHash"`
	}{
		prevote.sig,
		prevote.signatory,
		prevote.height,
		prevote.round,
		prevote.blockHash,
	})
}

// UnmarshalJSON implements the `json.Unmarshaler` interface for the Prevote type.
func (prevote *Prevote) UnmarshalJSON(data []byte) error {
	tmp := struct {
		Sig       id.Signature `json:"sig"`
		Signatory id.Signatory `json:"signatory"`
		Height    block.Height `json:"height"`
		Round     block.Round  `json:"round"`
		BlockHash id.Hash      `json:"blockHash"`
	}{}
	if err := json.Unmarshal(data, &tmp); err != nil {
		return err
	}
	prevote.sig = tmp.Sig
	prevote.signatory = tmp.Signatory
	prevote.height = tmp.Height
	prevote.round = tmp.Round
	prevote.blockHash = tmp.BlockHash
	return nil
}

// MarshalBinary implements the `encoding.BinaryMarshaler` interface for the
// Prevote type.
func (prevote Prevote) MarshalBinary() ([]byte, error) {
	buf := new(bytes.Buffer)
	if err := binary.Write(buf, binary.LittleEndian, prevote.sig); err != nil {
		return buf.Bytes(), fmt.Errorf("cannot write prevote.sig: %v", err)
	}
	if err := binary.Write(buf, binary.LittleEndian, prevote.signatory); err != nil {
		return buf.Bytes(), fmt.Errorf("cannot write prevote.signatory len: %v", err)
	}
	if err := binary.Write(buf, binary.LittleEndian, prevote.height); err != nil {
		return buf.Bytes(), fmt.Errorf("cannot write prevote.height data: %v", err)
	}
	if err := binary.Write(buf, binary.LittleEndian, prevote.round); err != nil {
		return buf.Bytes(), fmt.Errorf("cannot write prevote.round data: %v", err)
	}
	if err := binary.Write(buf, binary.LittleEndian, prevote.blockHash); err != nil {
		return buf.Bytes(), fmt.Errorf("cannot write prevote.blockHash data: %v", err)
	}
	return buf.Bytes(), nil
}

// UnmarshalBinary implements the `encoding.BinaryUnmarshaler` interface for the
// Prevote type.
func (prevote *Prevote) UnmarshalBinary(data []byte) error {
	buf := bytes.NewBuffer(data)
	if err := binary.Read(buf, binary.LittleEndian, &prevote.sig); err != nil {
		return fmt.Errorf("cannot read prevote.sig: %v", err)
	}
	if err := binary.Read(buf, binary.LittleEndian, &prevote.signatory); err != nil {
		return fmt.Errorf("cannot read prevote.signatory: %v", err)
	}
	if err := binary.Read(buf, binary.LittleEndian, &prevote.height); err != nil {
		return fmt.Errorf("cannot read prevote.height: %v", err)
	}
	if err := binary.Read(buf, binary.LittleEndian, &prevote.round); err != nil {
		return fmt.Errorf("cannot read prevote.round: %v", err)
	}
	if err := binary.Read(buf, binary.LittleEndian, &prevote.blockHash); err != nil {
		return fmt.Errorf("cannot read prevote.blockHash: %v", err)
	}
	return nil
}

type Precommits []Precommit

type Precommit struct {
	signatory id.Signatory
	sig       id.Signature
	height    block.Height
	round     block.Round
	blockHash id.Hash
}

func NewPrecommit(height block.Height, round block.Round, blockHash id.Hash) *Precommit {
	return &Precommit{
		height:    height,
		round:     round,
		blockHash: blockHash,
	}
}

func (precommit *Precommit) Signatory() id.Signatory {
	return precommit.signatory
}

func (precommit *Precommit) SigHash() id.Hash {
	return sha3.Sum256([]byte(precommit.String()))
}

func (precommit *Precommit) Sig() id.Signature {
	return precommit.sig
}

func (precommit *Precommit) Height() block.Height {
	return precommit.height
}

func (precommit *Precommit) Round() block.Round {
	return precommit.round
}

func (precommit *Precommit) BlockHash() id.Hash {
	return precommit.blockHash
}

func (precommit *Precommit) Type() MessageType {
	return PrecommitMessageType
}

// MarshalJSON implements the `json.Marshaler` interface for the Precommit type.
func (precommit Precommit) MarshalJSON() ([]byte, error) {
	return json.Marshal(struct {
		Sig       id.Signature `json:"sig"`
		Signatory id.Signatory `json:"signatory"`
		Height    block.Height `json:"height"`
		Round     block.Round  `json:"round"`
		BlockHash id.Hash      `json:"blockHash"`
	}{
		precommit.sig,
		precommit.signatory,
		precommit.height,
		precommit.round,
		precommit.blockHash,
	})
}

// UnmarshalJSON implements the `json.Unmarshaler` interface for the Precommit type.
func (precommit *Precommit) UnmarshalJSON(data []byte) error {
	tmp := struct {
		Sig       id.Signature `json:"sig"`
		Signatory id.Signatory `json:"signatory"`
		Height    block.Height `json:"height"`
		Round     block.Round  `json:"round"`
		BlockHash id.Hash      `json:"blockHash"`
	}{}
	if err := json.Unmarshal(data, &tmp); err != nil {
		return err
	}
	precommit.sig = tmp.Sig
	precommit.signatory = tmp.Signatory
	precommit.height = tmp.Height
	precommit.round = tmp.Round
	precommit.blockHash = tmp.BlockHash
	return nil
}

// MarshalBinary implements the `encoding.BinaryMarshaler` interface for the
// Precommit type.
func (precommit Precommit) MarshalBinary() ([]byte, error) {
	buf := new(bytes.Buffer)
	if err := binary.Write(buf, binary.LittleEndian, precommit.sig); err != nil {
		return buf.Bytes(), fmt.Errorf("cannot write precommit.sig: %v", err)
	}
	if err := binary.Write(buf, binary.LittleEndian, precommit.signatory); err != nil {
		return buf.Bytes(), fmt.Errorf("cannot write precommit.signatory len: %v", err)
	}
	if err := binary.Write(buf, binary.LittleEndian, precommit.height); err != nil {
		return buf.Bytes(), fmt.Errorf("cannot write precommit.height data: %v", err)
	}
	if err := binary.Write(buf, binary.LittleEndian, precommit.round); err != nil {
		return buf.Bytes(), fmt.Errorf("cannot write precommit.round data: %v", err)
	}
	if err := binary.Write(buf, binary.LittleEndian, precommit.blockHash); err != nil {
		return buf.Bytes(), fmt.Errorf("cannot write precommit.blockHash data: %v", err)
	}
	return buf.Bytes(), nil
}

// UnmarshalBinary implements the `encoding.BinaryUnmarshaler` interface for the
// Precommit type.
func (precommit *Precommit) UnmarshalBinary(data []byte) error {
	buf := bytes.NewBuffer(data)
	if err := binary.Read(buf, binary.LittleEndian, &precommit.sig); err != nil {
		return fmt.Errorf("cannot read precommit.sig: %v", err)
	}
	if err := binary.Read(buf, binary.LittleEndian, &precommit.signatory); err != nil {
		return fmt.Errorf("cannot read precommit.signatory: %v", err)
	}
	if err := binary.Read(buf, binary.LittleEndian, &precommit.height); err != nil {
		return fmt.Errorf("cannot read precommit.height: %v", err)
	}
	if err := binary.Read(buf, binary.LittleEndian, &precommit.round); err != nil {
		return fmt.Errorf("cannot read precommit.round: %v", err)
	}
	if err := binary.Read(buf, binary.LittleEndian, &precommit.blockHash); err != nil {
		return fmt.Errorf("cannot read precommit.blockHash: %v", err)
	}

	return nil
}

func (precommit *Precommit) String() string {
	return fmt.Sprintf("Precommit(Height=%v,Round=%v,BlockHash=%v)", precommit.Height(), precommit.Round(), precommit.BlockHash())
}

type Inbox struct {
	f           int
	messages    map[block.Height]map[block.Round]map[id.Signatory]Message
	messageType MessageType
}

func NewInbox(f int, messageType MessageType) *Inbox {
	if f <= 0 {
		panic(fmt.Sprintf("invariant violation: f = %v needs to be a positive number", f))
	}
	if messageType == NilMessageType {
		panic("invariant violation: message type cannot be nil")
	}
	return &Inbox{
		f:           f,
		messages:    map[block.Height]map[block.Round]map[id.Signatory]Message{},
		messageType: messageType,
	}
}

<<<<<<< HEAD
func (inbox *Inbox) Insert(message Message) (n int, firstTime, firstTimeExceedingF, firstTimeExceeding2F, firstTimeExceeding2FOnBlockHash bool) {
	if reflect.TypeOf(message) != reflect.PtrTo(inbox.messageType) {
=======
func (inbox *Inbox) Insert(message Message) (n int, firstTime, firstTimeExceedingF, firstTimeExceeding2F bool) {
	if message.Type() != inbox.messageType {
>>>>>>> a331d7ef
		panic(fmt.Sprintf("pre-condition violation: expected type %v, got type %T", inbox.messageType, message))
	}

	height, round, signatory := message.Height(), message.Round(), message.Signatory()
	if _, ok := inbox.messages[height]; !ok {
		inbox.messages[height] = map[block.Round]map[id.Signatory]Message{}
	}
	if _, ok := inbox.messages[height][round]; !ok {
		inbox.messages[height][round] = map[id.Signatory]Message{}
	}

	previousN := len(inbox.messages[height][round])
	_, ok := inbox.messages[height][round][signatory]

	inbox.messages[height][round][signatory] = message

	n = len(inbox.messages[height][round])
	nOnBlockHash := 0
	if !ok {
		nOnBlockHash = inbox.QueryByHeightRoundBlockHash(height, round, message.BlockHash())
	}

	firstTime = (previousN == 0) && (n == 1)
	firstTimeExceedingF = (previousN < inbox.F()+1) && (n > inbox.F())
	firstTimeExceeding2F = (previousN < 2*inbox.F()+1) && (n > 2*inbox.F())
	firstTimeExceeding2FOnBlockHash = !ok && (nOnBlockHash > 2*inbox.F())
	return
}

func (inbox *Inbox) QueryMessagesByHeightWithHigestRound(height block.Height) []Message {
	if _, ok := inbox.messages[height]; !ok {
		return nil
	}
	highestRound := block.Round(-1)
	for round := range inbox.messages[height] {
		if round > highestRound {
			highestRound = round
		}
	}
	if highestRound == -1 {
		return nil
	}
	if _, ok := inbox.messages[height][highestRound]; !ok {
		return nil
	}
	messages := make([]Message, 0, len(inbox.messages[height][highestRound]))
	for _, message := range inbox.messages[height][highestRound] {
		messages = append(messages, message)
	}
	return messages
}

func (inbox *Inbox) QueryByHeightRoundBlockHash(height block.Height, round block.Round, blockHash id.Hash) (n int) {
	if _, ok := inbox.messages[height]; !ok {
		return
	}
	if _, ok := inbox.messages[height][round]; !ok {
		return
	}
	for _, message := range inbox.messages[height][round] {
		if blockHash.Equal(message.BlockHash()) {
			n++
		}
	}
	return
}

func (inbox *Inbox) QueryByHeightRoundSignatory(height block.Height, round block.Round, sig id.Signatory) Message {
	if _, ok := inbox.messages[height]; !ok {
		return nil
	}
	if _, ok := inbox.messages[height][round]; !ok {
		return nil
	}
	return inbox.messages[height][round][sig]
}

func (inbox *Inbox) QueryByHeightRound(height block.Height, round block.Round) (n int) {
	if _, ok := inbox.messages[height]; !ok {
		return
	}
	if _, ok := inbox.messages[height][round]; !ok {
		return
	}
	n = len(inbox.messages[height][round])
	return
}

func (inbox *Inbox) F() int {
	return inbox.f
}

func (inbox *Inbox) MessageType() MessageType {
	return inbox.messageType
}

func (inbox *Inbox) Reset(height block.Height) {
	for blockHeight := range inbox.messages {
		if blockHeight < height {
			delete(inbox.messages, blockHeight)
		}
	}
}

// MarshalJSON implements the `json.Marshaler` interface for the Inbox type.
func (inbox Inbox) MarshalJSON() ([]byte, error) {
	return json.Marshal(struct {
		F        int                                                       `json:"f"`
		Messages map[block.Height]map[block.Round]map[id.Signatory]Message `json:"messages"`
	}{
		inbox.f,
		inbox.messages,
	})
}

// UnmarshalJSON implements the `json.Unmarshaler` interface for the Inbox type.
// Note : you need to be really careful when doing unmarshaling, specifically you need
// to initialize the inbox with the expected messageType. Otherwise it would panic.
func (inbox *Inbox) UnmarshalJSON(data []byte) error {
	tmp := struct {
		F        int                                                               `json:"f"`
		Messages map[block.Height]map[block.Round]map[id.Signatory]json.RawMessage `json:"messages"`
	}{}
	if err := json.Unmarshal(data, &tmp); err != nil {
		return err
	}
	inbox.f = tmp.F
	inbox.messages = map[block.Height]map[block.Round]map[id.Signatory]Message{}

	for height, roundMap := range tmp.Messages {
		if roundMap != nil {
			inbox.messages[height] = map[block.Round]map[id.Signatory]Message{}
		}
		for round, sigMap := range roundMap {
			if sigMap != nil {
				inbox.messages[height][round] = map[id.Signatory]Message{}
			}
			for sig, raw := range sigMap {
				var err error
				switch inbox.messageType {
				case ProposeMessageType:
					msg := new(Propose)
					err = json.Unmarshal(raw, msg)
					inbox.messages[height][round][sig] = msg
				case PrevoteMessageType:
					msg := new(Prevote)
					err = json.Unmarshal(raw, msg)
					inbox.messages[height][round][sig] = msg
				case PrecommitMessageType:
					msg := new(Precommit)
					err = json.Unmarshal(raw, msg)
					inbox.messages[height][round][sig] = msg
				}
				if err != nil {
					return err
				}
			}
		}
	}

	return nil
}

// MarshalBinary implements the `encoding.BinaryMarshaler` interface for the
// Inbox type.
func (inbox Inbox) MarshalBinary() ([]byte, error) {
	buf := new(bytes.Buffer)
	if err := binary.Write(buf, binary.LittleEndian, uint64(inbox.f)); err != nil {
		return buf.Bytes(), fmt.Errorf("cannot write inbox.f: %v", err)
	}
	if err := binary.Write(buf, binary.LittleEndian, uint64(len(inbox.messages))); err != nil {
		return buf.Bytes(), fmt.Errorf("cannot write inbox.messages len: %v", err)
	}
	for height, roundMap := range inbox.messages {
		if err := binary.Write(buf, binary.LittleEndian, height); err != nil {
			return buf.Bytes(), fmt.Errorf("cannot write inbox.messages height: %v", err)
		}
		if err := binary.Write(buf, binary.LittleEndian, uint64(len(roundMap))); err != nil {
			return buf.Bytes(), fmt.Errorf("cannot write inbox.messages roundMap len: %v", err)
		}
		for round, sigMap := range roundMap {
			if err := binary.Write(buf, binary.LittleEndian, round); err != nil {
				return buf.Bytes(), fmt.Errorf("cannot write inbox.messages round: %v", err)
			}
			if err := binary.Write(buf, binary.LittleEndian, uint64(len(sigMap))); err != nil {
				return buf.Bytes(), fmt.Errorf("cannot write inbox.messages sigMap len: %v", err)
			}
			for sig, message := range sigMap {
				if err := binary.Write(buf, binary.LittleEndian, sig); err != nil {
					return buf.Bytes(), fmt.Errorf("cannot write inbox.messages sig: %v", err)
				}
				messageData, err := message.MarshalBinary()
				if err != nil {
					return buf.Bytes(), fmt.Errorf("cannot marshal message: %v", err)
				}
				if err := binary.Write(buf, binary.LittleEndian, uint64(len(messageData))); err != nil {
					return buf.Bytes(), fmt.Errorf("cannot write message len: %v", err)
				}
				if err := binary.Write(buf, binary.LittleEndian, messageData); err != nil {
					return buf.Bytes(), fmt.Errorf("cannot write message data: %v", err)
				}
			}
		}
	}
	return buf.Bytes(), nil
}

// UnmarshalBinary implements the `encoding.BinaryUnmarshaler` interface for the
// Inbox type.
func (inbox *Inbox) UnmarshalBinary(data []byte) error {
	buf := bytes.NewBuffer(data)
	var f uint64
	if err := binary.Read(buf, binary.LittleEndian, &f); err != nil {
		return fmt.Errorf("cannot read inbox.f: %v", err)
	}
	inbox.f = int(f)
	var heightMapLen uint64
	if err := binary.Read(buf, binary.LittleEndian, &heightMapLen); err != nil {
		return fmt.Errorf("cannot read inbox.messages len: %v", err)
	}
	heightMap := make(map[block.Height]map[block.Round]map[id.Signatory]Message, heightMapLen)
	for i := uint64(0); i < heightMapLen; i++ {
		var height block.Height
		if err := binary.Read(buf, binary.LittleEndian, &height); err != nil {
			return fmt.Errorf("cannot read inbox.messages height: %v", err)
		}
		var roundMapLen uint64
		if err := binary.Read(buf, binary.LittleEndian, &roundMapLen); err != nil {
			return fmt.Errorf("cannot read inbox.messages roundMap len: %v", err)
		}
		roundMap := make(map[block.Round]map[id.Signatory]Message, roundMapLen)
		for j := uint64(0); j < roundMapLen; j++ {
			var round block.Round
			if err := binary.Read(buf, binary.LittleEndian, &round); err != nil {
				return fmt.Errorf("cannot read inbox.messages round: %v", err)
			}
			var sigMapLen uint64
			if err := binary.Read(buf, binary.LittleEndian, &sigMapLen); err != nil {
				return fmt.Errorf("cannot read inbox.messages sigMap len: %v", err)
			}
			sigMap := make(map[id.Signatory]Message, sigMapLen)
			for k := uint64(0); k < sigMapLen; k++ {
				var sig id.Signatory
				if err := binary.Read(buf, binary.LittleEndian, &sig); err != nil {
					return fmt.Errorf("cannot read inbox.messages sig: %v", err)
				}
				var numBytes uint64
				if err := binary.Read(buf, binary.LittleEndian, &numBytes); err != nil {
					return fmt.Errorf("cannot read inbox.messages message len: %v", err)
				}
				messageBytes := make([]byte, numBytes)
				if _, err := buf.Read(messageBytes); err != nil {
					return fmt.Errorf("cannot read inbox.messages message data: %v", err)
				}

				var err error
				switch inbox.messageType {
				case ProposeMessageType:
					message := new(Propose)
					err = message.UnmarshalBinary(messageBytes)
					sigMap[sig] = message
				case PrevoteMessageType:
					message := new(Prevote)
					err = message.UnmarshalBinary(messageBytes)
					sigMap[sig] = message
				case PrecommitMessageType:
					message := new(Precommit)
					err = message.UnmarshalBinary(messageBytes)
					sigMap[sig] = message
				}
				if err != nil {
					return fmt.Errorf("cannot unmarshal inbox.messages message: %v", err)
				}
			}
			roundMap[round] = sigMap
		}
		heightMap[height] = roundMap
	}
	inbox.messages = heightMap
	return nil
}<|MERGE_RESOLUTION|>--- conflicted
+++ resolved
@@ -542,13 +542,8 @@
 	}
 }
 
-<<<<<<< HEAD
 func (inbox *Inbox) Insert(message Message) (n int, firstTime, firstTimeExceedingF, firstTimeExceeding2F, firstTimeExceeding2FOnBlockHash bool) {
-	if reflect.TypeOf(message) != reflect.PtrTo(inbox.messageType) {
-=======
-func (inbox *Inbox) Insert(message Message) (n int, firstTime, firstTimeExceedingF, firstTimeExceeding2F bool) {
 	if message.Type() != inbox.messageType {
->>>>>>> a331d7ef
 		panic(fmt.Sprintf("pre-condition violation: expected type %v, got type %T", inbox.messageType, message))
 	}
 
