package process_test

import (
	"crypto/ecdsa"
	cRand "crypto/rand"
	"math/rand"
	"reflect"
	"testing/quick"

	"github.com/ethereum/go-ethereum/crypto"
	"github.com/renproject/hyperdrive/block"
	"github.com/renproject/id"
	"github.com/renproject/surge"

	. "github.com/onsi/ginkgo"
	. "github.com/onsi/gomega"
	. "github.com/renproject/hyperdrive/process"
	. "github.com/renproject/hyperdrive/testutil"
)

var _ = Describe("Messages", func() {

	Context("Propose", func() {
		Context("when initializing", func() {
			It("should return a message with fields equal to those passed during creation", func() {
				test := func() bool {
					height := block.Height(rand.Int63())
					round := block.Round(rand.Int63())
					validRound := block.Round(rand.Int63())
					block := RandomBlock(RandomBlockKind())

					propose := NewPropose(height, round, block, validRound)

					Expect(propose.Type()).Should(Equal(MessageType(ProposeMessageType)))
					Expect(propose.Height()).Should(Equal(height))
					Expect(propose.Round()).Should(Equal(round))
					Expect(propose.ValidRound()).Should(Equal(validRound))
					Expect(propose.Block().Equal(block)).Should(BeTrue())
					return true
				}
				Expect(quick.Check(test, nil)).Should(Succeed())
			})
		})

		Context("when stringifying", func() {
			It("should return equal strings", func() {
				test := func() bool {
					msg := RandomPropose()
					newMsg := msg
					return msg.String() == newMsg.String()
				}

				Expect(quick.Check(test, nil)).Should(Succeed())
			})

			Context("when unequal", func() {
				It("should return unequal strings", func() {
					test := func() bool {
						msg1, msg2 := RandomPropose(), RandomPropose()
						return msg1.String() != msg2.String()
					}

					Expect(quick.Check(test, nil)).Should(Succeed())
				})
			})
		})

		Context("when marshaling random", func() {
			It("should equal itself after binary marshaling and then unmarshaling", func() {
				test := func() bool {
					msg := RandomPropose()
					data, err := surge.ToBinary(msg)
					Expect(err).NotTo(HaveOccurred())

					var newMsg Propose
					Expect(surge.FromBinary(data, &newMsg)).Should(Succeed())
					return msg.String() == newMsg.String()
				}

				Expect(quick.Check(test, nil)).Should(Succeed())
			})
		})

		Context("when signing and verifying", func() {
			It("should verify if a message if has been signed properly", func() {
				test := func() bool {
					propose := RandomPropose()
					Expect(Verify(propose)).ShouldNot(Succeed())

					privateKey, err := ecdsa.GenerateKey(crypto.S256(), cRand.Reader)
					Expect(err).NotTo(HaveOccurred())
					Expect(Sign(propose, *privateKey)).Should(Succeed())
					Expect(Verify(propose)).Should(Succeed())

					return true
				}

				Expect(quick.Check(test, nil)).Should(Succeed())
			})
		})
	})

	Context("Prevote", func() {
		Context("when initializing", func() {
			It("should return a message with fields equal to those passed during creation", func() {
				test := func() bool {
					height := block.Height(rand.Int63())
					round := block.Round(rand.Int63())
					blockHash := RandomHash()

					prevote := NewPrevote(height, round, blockHash, nil)

					Expect(prevote.Type()).Should(Equal(MessageType(PrevoteMessageType)))
					Expect(prevote.Height()).Should(Equal(height))
					Expect(prevote.Round()).Should(Equal(round))
					Expect(prevote.BlockHash().Equal(blockHash)).Should(BeTrue())
					return true
				}
				Expect(quick.Check(test, nil)).Should(Succeed())
			})
		})

		Context("when stringifying", func() {
			It("should return equal strings", func() {
				test := func() bool {
					msg := RandomPrevote()
					newMsg := msg
					return msg.String() == newMsg.String()
				}

				Expect(quick.Check(test, nil)).Should(Succeed())
			})

			Context("when unequal", func() {
				It("should return unequal strings", func() {
					test := func() bool {
						msg1, msg2 := RandomPrevote(), RandomPrevote()
						return msg1.String() != msg2.String()
					}

					Expect(quick.Check(test, nil)).Should(Succeed())
				})
			})
		})

		Context("when marshaling random", func() {
			It("should equal itself after binary marshaling and then unmarshaling", func() {
				test := func() bool {
					msg := RandomPrevote()
					data, err := surge.ToBinary(msg)
					Expect(err).NotTo(HaveOccurred())

					var newMsg Prevote
					Expect(surge.FromBinary(data, &newMsg)).Should(Succeed())
					return msg.String() == newMsg.String()
				}

				Expect(quick.Check(test, nil)).Should(Succeed())
			})
		})

		Context("when signing and verifying", func() {
			It("should verify if a message if has been signed properly", func() {
				test := func() bool {
					prevote := RandomPrevote()
					Expect(Verify(prevote)).ShouldNot(Succeed())

					privateKey, err := ecdsa.GenerateKey(crypto.S256(), cRand.Reader)
					Expect(err).NotTo(HaveOccurred())
					Expect(Sign(prevote, *privateKey)).Should(Succeed())
					Expect(Verify(prevote)).Should(Succeed())

					return true
				}

				Expect(quick.Check(test, nil)).Should(Succeed())
			})
		})
	})

	Context("Precommit", func() {
		Context("when initializing", func() {
			It("should return a message with fields equal to those passed during creation", func() {
				test := func() bool {
					height := block.Height(rand.Int63())
					round := block.Round(rand.Int63())
					blockHash := RandomHash()

					precommit := NewPrecommit(height, round, blockHash)

					Expect(precommit.Type()).Should(Equal(MessageType(PrecommitMessageType)))
					Expect(precommit.Height()).Should(Equal(height))
					Expect(precommit.Round()).Should(Equal(round))
					Expect(precommit.BlockHash().Equal(blockHash)).Should(BeTrue())
					return true
				}
				Expect(quick.Check(test, nil)).Should(Succeed())
			})
		})

		Context("when stringifying", func() {
			It("should return equal strings", func() {
				test := func() bool {
					msg := RandomPrecommit()
					newMsg := msg
					return msg.String() == newMsg.String()
				}

				Expect(quick.Check(test, nil)).Should(Succeed())
			})

			Context("when unequal", func() {
				It("should return unequal strings", func() {
					test := func() bool {
						msg1, msg2 := RandomPrecommit(), RandomPrecommit()
						return msg1.String() != msg2.String()
					}

					Expect(quick.Check(test, nil)).Should(Succeed())
				})
			})
		})

		Context("when marshaling random", func() {
			It("should equal itself after binary marshaling and then unmarshaling", func() {
				test := func() bool {
					msg := RandomPrecommit()
					data, err := surge.ToBinary(msg)
					Expect(err).NotTo(HaveOccurred())

					var newMsg Precommit
					Expect(surge.FromBinary(data, &newMsg)).Should(Succeed())
					return msg.String() == newMsg.String()
				}

				Expect(quick.Check(test, nil)).Should(Succeed())
			})
		})

		Context("when signing and verifying", func() {
			It("should verify if a message if has been signed properly", func() {
				test := func() bool {
					precommit := RandomPrecommit()
					Expect(Verify(precommit)).ShouldNot(Succeed())

					privateKey, err := ecdsa.GenerateKey(crypto.S256(), cRand.Reader)
					Expect(err).NotTo(HaveOccurred())
					Expect(Sign(precommit, *privateKey)).Should(Succeed())
					Expect(Verify(precommit)).Should(Succeed())

					return true
				}

				Expect(quick.Check(test, nil)).Should(Succeed())
			})
		})
	})

	Context("Resync", func() {
		Context("when initializing", func() {
			It("should return a message with fields equal to those passed during creation", func() {
				test := func() bool {
					height := block.Height(rand.Int63())
					round := block.Round(rand.Int63())

					resync := NewResync(height, round)

					Expect(resync.Type()).Should(Equal(MessageType(ResyncMessageType)))
					Expect(resync.Height()).Should(Equal(height))
					Expect(resync.Round()).Should(Equal(round))
					Expect(func() {
						resync.BlockHash()
					}).Should(Panic())

					return true
				}
				Expect(quick.Check(test, nil)).Should(Succeed())
			})
		})

		Context("when stringifying", func() {
			It("should return equal strings", func() {
				test := func() bool {
					msg := RandomResync()
					newMsg := msg
					return msg.String() == newMsg.String()
				}

				Expect(quick.Check(test, nil)).Should(Succeed())
			})

			Context("when unequal", func() {
				It("should return unequal strings", func() {
					test := func() bool {
						msg1, msg2 := RandomResync(), RandomResync()
						return msg1.String() != msg2.String()
					}

					Expect(quick.Check(test, nil)).Should(Succeed())
				})
			})
		})

		Context("when marshaling random", func() {
			It("should equal itself after json marshaling and then unmarshaling", func() {
				test := func() bool {
					msg := RandomResync()
					data, err := json.Marshal(msg)
					Expect(err).NotTo(HaveOccurred())

					var newMsg Resync
					Expect(json.Unmarshal(data, &newMsg)).Should(Succeed())
					return msg.String() == newMsg.String()
				}

				Expect(quick.Check(test, nil)).Should(Succeed())
			})

			It("should equal itself after binary marshaling and then unmarshaling", func() {
				test := func() bool {
					msg := RandomResync()
					data, err := msg.MarshalBinary()
					Expect(err).NotTo(HaveOccurred())

					var newMsg Resync
					Expect(newMsg.UnmarshalBinary(data)).Should(Succeed())
					return msg.String() == newMsg.String()
				}

				Expect(quick.Check(test, nil)).Should(Succeed())
			})
		})

		Context("when signing and verifying", func() {
			It("should verify if a message if has been signed properly", func() {
				test := func() bool {
					resync := RandomResync()
					Expect(Verify(resync)).ShouldNot(Succeed())

					privateKey, err := ecdsa.GenerateKey(crypto.S256(), cRand.Reader)
					Expect(err).NotTo(HaveOccurred())
					Expect(Sign(resync, *privateKey)).Should(Succeed())
					Expect(Verify(resync)).Should(Succeed())

					return true
				}

				Expect(quick.Check(test, nil)).Should(Succeed())
			})
		})
	})

	Context("when initializing a new inbox", func() {
		It("should have the given f and message type", func() {
			test := func() bool {
				messageType := RandomMessageType(false)
				f := rand.Int() + 1
				inbox := RandomInbox(f, messageType)
				Expect(inbox.F()).Should(Equal(f))
				Expect(messageType).Should(Equal(inbox.MessageType()))
				return true
			}
			Expect(quick.Check(test, nil)).Should(Succeed())
		})

		It("should panic when passing a invalid f", func() {
			test := func() bool {
				messageType := RandomMessageType(false)

				// Should panic when passing 0
				Expect(func() {
					_ = RandomInbox(0, messageType)
				}).Should(Panic())

				// Should panic when passing negative number
				Expect(func() {
					_ = RandomInbox(-1*rand.Int(), messageType)
				}).Should(Panic())
				return true
			}
			Expect(quick.Check(test, nil)).Should(Succeed())
		})

		It("should panic when passing a nil message type", func() {
			test := func() bool {
				f := rand.Int() + 1
				Expect(func() {
					_ = RandomInbox(f, NilMessageType)
				}).Should(Panic())
				return true
			}
			Expect(quick.Check(test, nil)).Should(Succeed())
		})
	})

	Context("when marshaling a random inbox", func() {
		It("should equal itself after binary marshaling and then unmarshaling", func() {
			test := func() bool {
				messageType := RandomMessageType(false)
				f := rand.Int() + 1
				inbox := RandomInbox(f, messageType)
				Expect(inbox.F()).Should(Equal(f))
				data, err := surge.ToBinary(inbox)
				Expect(err).NotTo(HaveOccurred())

				newInbox := NewInbox(1, messageType)
				Expect(surge.FromBinary(data, newInbox)).Should(Succeed())

<<<<<<< HEAD
				Expect(inbox.F()).To(Equal(newInbox.F()))
				Expect(inbox.MessageType()).To(Equal(newInbox.MessageType()))
=======
		It("should equal itself after binary marshaling and then unmarshaling", func() {
			test := func() bool {
				messageType := RandomMessageType(false)
				f := rand.Int() + 1
				inbox := RandomInbox(f, messageType)
				Expect(inbox.F()).Should(Equal(f))
				data, err := inbox.MarshalBinary()
				Expect(err).NotTo(HaveOccurred())
>>>>>>> ab134d11

				return reflect.DeepEqual(inbox, newInbox)
			}
			Expect(quick.Check(test, nil)).Should(Succeed())
		})
	})

	Context("when inserting messages into an inbox", func() {
		Context("when we first insert message to an inbox", func() {
			It("should return n=1, firstTime=true, firstTimeExceedingF=false, and firstTimeExceeding2F=false", func() {
				test := func() bool {
					f := rand.Intn(100) + 1
					messageType := RandomMessageType(false)
					inbox := NewInbox(f, messageType)
					n, firstTime, firstTimeExceedingF, firstTimeExceeding2F, _ := inbox.Insert(RandomMessage(messageType))
					Expect(n).Should(Equal(1))
					Expect(firstTime).Should(BeTrue())
					Expect(firstTimeExceedingF).Should(BeFalse())
					Expect(firstTimeExceeding2F).Should(BeFalse())

					return true
				}
				Expect(quick.Check(test, nil)).Should(Succeed())
			})
		})

		Context("when F + 1 messages are inserted", func() {
			It("should return n=F+1, firstTime=false, firstTimeExceedingF=true, and firstTimeExceeding2F=false", func() {
				test := func(height block.Height, round block.Round) bool {
					f := rand.Intn(100) + 1
					messageType := RandomMessageType(false)
					inbox := NewInbox(f, messageType)

					// Expect n, false, false, false when inserting no more than F messages
					for i := 1; i <= f; i++ {
						msg := RandomSingedMessageWithHeightAndRound(height, round, messageType)
						n, firstTime, firstTimeExceedingF, firstTimeExceeding2F, _ := inbox.Insert(msg)
						Expect(n).Should(Equal(i))
						if i == 1 {
							Expect(firstTime).Should(BeTrue())
						} else {
							Expect(firstTime).Should(BeFalse())
						}
						Expect(firstTimeExceedingF).Should(BeFalse())
						Expect(firstTimeExceeding2F).Should(BeFalse())
					}

					// Expect F+1, false, true, false when inserting F+1 message
					msg := RandomSingedMessageWithHeightAndRound(height, round, messageType)
					n, firstTime, firstTimeExceedingF, firstTimeExceeding2F, _ := inbox.Insert(msg)

					Expect(n).Should(Equal(f + 1))
					Expect(firstTime).Should(BeFalse())
					Expect(firstTimeExceedingF).Should(BeTrue())
					Expect(firstTimeExceeding2F).Should(BeFalse())

					return true
				}
				Expect(quick.Check(test, nil)).Should(Succeed())
			})
		})

		Context("when 2F + 1  messages are inserted", func() {
			It("should return n=2F+1, firstTime=false, firstTimeExceedingF=false, and firstTimeExceeding2F=true", func() {
				test := func(height block.Height, round block.Round) bool {
					f := rand.Intn(100) + 1
					messageType := RandomMessageType(false)
					inbox := NewInbox(f, messageType)

					// Expect n, false, false,false when inserting no more than F messages
					for i := 1; i <= 2*f; i++ {
						msg := RandomSingedMessageWithHeightAndRound(height, round, messageType)
						n, _, _, firstTimeExceeding2F, _ := inbox.Insert(msg)
						Expect(n).Should(Equal(i))
						Expect(firstTimeExceeding2F).Should(BeFalse())
					}

					// Expect 2F+1, false, true, false when inserting F+1 message
					msg := RandomSingedMessageWithHeightAndRound(height, round, messageType)
					n, firstTime, firstTimeExceedingF, firstTimeExceeding2F, _ := inbox.Insert(msg)

					Expect(n).Should(Equal(2*f + 1))
					Expect(firstTime).Should(BeFalse())
					Expect(firstTimeExceedingF).Should(BeFalse())
					Expect(firstTimeExceeding2F).Should(BeTrue())

					return true
				}
				Expect(quick.Check(test, nil)).Should(Succeed())
			})
		})

		Context("after 2F + 1  messages are inserted", func() {
			It("should return n=i, firstTime=false, firstTimeExceedingF=false, and firstTimeExceeding2F=false", func() {
				test := func(height block.Height, round block.Round) bool {
					f := rand.Intn(100) + 1
					messageType := RandomMessageType(false)
					inbox := NewInbox(f, messageType)

					// Expect n, false, false,false when inserting no more than F messages
					for i := 1; i <= 2*f+1; i++ {
						msg := RandomSingedMessageWithHeightAndRound(height, round, messageType)
						n, _, _, _, _ := inbox.Insert(msg)
						Expect(n).Should(Equal(i))
					}

					// Expect 3F+1, false, true, false when inserting F+1 message
					for i := 1; i < rand.Intn(100); i++ {
						msg := RandomSingedMessageWithHeightAndRound(height, round, messageType)
						n, firstTime, firstTimeExceedingF, firstTimeExceeding2F, _ := inbox.Insert(msg)

						Expect(n).Should(Equal(2*f + 1 + i))
						Expect(firstTime).Should(BeFalse())
						Expect(firstTimeExceedingF).Should(BeFalse())
						Expect(firstTimeExceeding2F).Should(BeFalse())
					}
					return true
				}
				Expect(quick.Check(test, nil)).Should(Succeed())
			})
		})

		Context("when querying by height, round and block hash", func() {
			It("should return the number of votes", func() {
				test := func(height block.Height, round block.Round) bool {
					f := rand.Intn(100) + 1
					messageType := RandomMessageType(false)
					inbox := NewInbox(f, messageType)

					source := map[block.Height]map[block.Round]map[id.Hash]int{}
					noMessages := rand.Intn(100)
					for i := 0; i < noMessages; i++ {
						msg := RandomSignedMessage(messageType)

						// Inserting the same msg twice should not affect anything
						_, _, _, _, _ = inbox.Insert(msg)
						_, _, _, _, _ = inbox.Insert(msg)

						if _, ok := source[msg.Height()]; !ok {
							source[msg.Height()] = map[block.Round]map[id.Hash]int{}
						}
						if _, ok := source[msg.Height()][msg.Round()]; !ok {
							source[msg.Height()][msg.Round()] = map[id.Hash]int{}
						}
						source[msg.Height()][msg.Round()][msg.BlockHash()]++
					}

					// Expect the query function gives us the same result as the source.
					for height, roundMap := range source {
						for round, hashMap := range roundMap {
							for hash, num := range hashMap {
								Expect(inbox.QueryByHeightRoundBlockHash(height, round, hash)).Should(Equal(num))
							}
						}
					}
					return true
				}
				Expect(quick.Check(test, nil)).Should(Succeed())
			})
		})

		Context("when querying by height, round and signatory", func() {
			It("should return the message if exist", func() {
				test := func(height block.Height, round block.Round) bool {
					f := rand.Intn(100) + 1
					messageType := RandomMessageType(false)
					inbox := NewInbox(f, messageType)

					noMessages := rand.Intn(100)
					for i := 0; i < noMessages; i++ {
						msg := RandomSignedMessage(messageType)

						// It should return nil before inserting into the inbox.
						nilMessage := inbox.QueryByHeightRoundSignatory(msg.Height(), msg.Round(), msg.Signatory())
						Expect(nilMessage).Should(BeNil())

						// Inserting the same msg twice should not affect anything
						_, _, _, _, _ = inbox.Insert(msg)
						_, _, _, _, _ = inbox.Insert(msg)

						// It return the same message we inserted
						storedMsg := inbox.QueryByHeightRoundSignatory(msg.Height(), msg.Round(), msg.Signatory())
						Expect(reflect.DeepEqual(msg, storedMsg)).Should(BeTrue())
					}
					return true
				}
				Expect(quick.Check(test, nil)).Should(Succeed())
			})
		})

		Context("when querying by height, round ", func() {
			It("should return correct number of message of that round", func() {
				test := func(height block.Height, round block.Round) bool {
					f := rand.Intn(100) + 1
					messageType := RandomMessageType(false)
					inbox := NewInbox(f, messageType)

					source := map[block.Height]map[block.Round]int{}
					noMessages := rand.Intn(100)
					for i := 0; i < noMessages; i++ {
						msg := RandomSignedMessage(messageType)

						// Inserting the same msg twice should not affect anything
						_, _, _, _, _ = inbox.Insert(msg)
						_, _, _, _, _ = inbox.Insert(msg)

						if _, ok := source[msg.Height()]; !ok {
							source[msg.Height()] = map[block.Round]int{}
						}
						source[msg.Height()][msg.Round()]++
					}
					// Expect the query function gives us the same result as the source.
					for height, roundMap := range source {
						for round, num := range roundMap {
							Expect(inbox.QueryByHeightRound(height, round)).Should(Equal(num))
						}
					}
					return true
				}
				Expect(quick.Check(test, nil)).Should(Succeed())
			})
		})
	})

	Context("when deleting messages from an inbox", func() {
		It("should return correct number of messages", func() {
			test := func() bool {
				f := rand.Intn(100) + 1
				messageType := RandomMessageType(false)
				inbox := NewInbox(f, messageType)
				message := RandomMessage(messageType)

				inbox.Insert(message)
				Expect(inbox.QueryByHeightRound(message.Height(), message.Round())).Should(Equal(1))

				inbox.Insert(RandomMessage(messageType))
				Expect(inbox.QueryByHeightRound(message.Height(), message.Round())).Should(Equal(1))

				inbox.Insert(RandomMessage(messageType))
				Expect(inbox.QueryByHeightRound(message.Height(), message.Round())).Should(Equal(1))

				inbox.Delete(message.Height())
				Expect(inbox.QueryByHeightRound(message.Height(), message.Round())).Should(Equal(0))

				inbox.Delete(message.Height())
				Expect(inbox.QueryByHeightRound(message.Height(), message.Round())).Should(Equal(0))

				return true
			}
			Expect(quick.Check(test, nil)).Should(Succeed())
		})
	})
})<|MERGE_RESOLUTION|>--- conflicted
+++ resolved
@@ -3,6 +3,7 @@
 import (
 	"crypto/ecdsa"
 	cRand "crypto/rand"
+	"encoding/json"
 	"math/rand"
 	"reflect"
 	"testing/quick"
@@ -405,20 +406,8 @@
 
 				newInbox := NewInbox(1, messageType)
 				Expect(surge.FromBinary(data, newInbox)).Should(Succeed())
-
-<<<<<<< HEAD
 				Expect(inbox.F()).To(Equal(newInbox.F()))
 				Expect(inbox.MessageType()).To(Equal(newInbox.MessageType()))
-=======
-		It("should equal itself after binary marshaling and then unmarshaling", func() {
-			test := func() bool {
-				messageType := RandomMessageType(false)
-				f := rand.Int() + 1
-				inbox := RandomInbox(f, messageType)
-				Expect(inbox.F()).Should(Equal(f))
-				data, err := inbox.MarshalBinary()
-				Expect(err).NotTo(HaveOccurred())
->>>>>>> ab134d11
 
 				return reflect.DeepEqual(inbox, newInbox)
 			}
