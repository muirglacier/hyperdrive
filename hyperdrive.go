--- conflicted
+++ resolved
@@ -23,13 +23,7 @@
 	AcceptPreVote(shardHash sig.Hash, preVote block.SignedPreVote)
 	AcceptPreCommit(shardHash sig.Hash, preCommit block.SignedPreCommit)
 
-<<<<<<< HEAD
-	SyncCommit(shardHash sig.Hash, commit block.Commit) bool
-
-	BeginShard(shard, previousShard shard.Shard, head *block.Commit, pool tx.Pool)
-=======
 	BeginShard(shard, previousShard shard.Shard, head block.SignedBlock, pool tx.Pool)
->>>>>>> 4c61988c
 	EndShard(shardHash sig.Hash)
 	DropShard(shardHash sig.Hash)
 }
@@ -87,18 +81,7 @@
 	}
 }
 
-<<<<<<< HEAD
-func (hyperdrive *hyperdrive) SyncCommit(shardHash sig.Hash, commit block.Commit) bool {
-	if replica, ok := hyperdrive.shardReplicas[shardHash]; ok {
-		return replica.SyncCommit(commit)
-	}
-	return false
-}
-
 func (hyperdrive *hyperdrive) BeginShard(shard, previousShard shard.Shard, head *block.Commit, pool tx.Pool) {
-=======
-func (hyperdrive *hyperdrive) BeginShard(shard, previousShard shard.Shard, head block.SignedBlock, pool tx.Pool) {
->>>>>>> 4c61988c
 	if _, ok := hyperdrive.shardReplicas[shard.Hash]; ok {
 		return
 	}
