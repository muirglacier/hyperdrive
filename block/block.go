--- conflicted
+++ resolved
@@ -14,25 +14,21 @@
 type Kind uint8
 
 const (
-<<<<<<< HEAD
-	// Invalid defines an invalid Block that must not be used.
+	// Invalid defines an invalid Kind that must not be used.
 	Invalid Kind = iota
-=======
-	// Invalid defines an invalid Kind that must not be used.
-	Invalid = Kind(0)
->>>>>>> ebdc61f8
+
 	// Standard Blocks are used when reaching consensus on the ordering of
 	// application-specific data. Standard Blocks must have nil Header
 	// Signatories. This is the most common Block Kind.
-	Standard = Kind(1)
+	Standard
 	// Rebase Blocks are used when reaching consensus about a change to the
 	// Header Signatories that oversee the consensus algorithm. Rebase Blocks
 	// must include non-empty Header Signatories.
-	Rebase = Kind(2)
+	Rebase
 	// Base Blocks are used to finalise Rebase Blocks. Base Blocks must come
 	// immediately after a Rebase Block, must have no Content, and must have the
 	// same Header Signatories as their parent.
-	Base = Kind(3)
+	Base
 )
 
 // String implements the `fmt.Stringer` interface for the Kind type.
