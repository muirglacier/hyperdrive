package tx

<<<<<<< HEAD
// import (
// 	"github.com/renproject/hyperdrive/sig"
// )

// type Transaction interface {
// 	IsTransaction()
// 	Marshal() ([]byte, error)
// 	Unmarshal(data []byte) error
// 	Header() sig.Hash
// }

// type Transactions []Transaction

// type transaction struct {
// 	Data [32]byte
// }

// func NewTransaction(data [32]byte) Transaction {
// 	return &transaction{data}
// }

// func (transaction) IsTransaction() {}

// func (transaction *transaction) Marshal() ([]byte, error) {
// 	return transaction.Data[:], nil
// }

// func (transaction *transaction) Unmarshal(data []byte) error {
// 	copy(transaction.Data[:], data)
// 	return nil
// }

// func (transaction *transaction) Header() sig.Hash {
// 	return transaction.Data
// }
=======
type Transaction []byte

type Transactions []Transaction
>>>>>>> 2ee119f8
<|MERGE_RESOLUTION|>--- conflicted
+++ resolved
@@ -1,43 +1,5 @@
 package tx
 
-<<<<<<< HEAD
-// import (
-// 	"github.com/renproject/hyperdrive/sig"
-// )
-
-// type Transaction interface {
-// 	IsTransaction()
-// 	Marshal() ([]byte, error)
-// 	Unmarshal(data []byte) error
-// 	Header() sig.Hash
-// }
-
-// type Transactions []Transaction
-
-// type transaction struct {
-// 	Data [32]byte
-// }
-
-// func NewTransaction(data [32]byte) Transaction {
-// 	return &transaction{data}
-// }
-
-// func (transaction) IsTransaction() {}
-
-// func (transaction *transaction) Marshal() ([]byte, error) {
-// 	return transaction.Data[:], nil
-// }
-
-// func (transaction *transaction) Unmarshal(data []byte) error {
-// 	copy(transaction.Data[:], data)
-// 	return nil
-// }
-
-// func (transaction *transaction) Header() sig.Hash {
-// 	return transaction.Data
-// }
-=======
 type Transaction []byte
 
-type Transactions []Transaction
->>>>>>> 2ee119f8
+type Transactions []Transaction